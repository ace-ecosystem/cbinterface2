[tool.poetry]
name = "cbinterface"
<<<<<<< HEAD
version = "2.3.33"
=======
version = "2.3.34"
>>>>>>> e2ccab1b
description = "command line tool for interfacing with multiple carbonblack environments to perform analysis and live response functions"
authors = ["Sean McFeely <mcfeelynaes@gmail.com>"]
license = "Apache-2.0"
readme = "README.md"
homepage = "https://github.com/ace-ecosystem/cbinterface2"
keywords = ["Carbon Black", "carbonblack"]
include = ["README.md"]

[tool.poetry.dependencies]
python = "^3.6"
cbapi = "^1.7.3"
coloredlogs = "^15.0"
argcomplete = ">=1.12.2,2.*"

[tool.poetry.dev-dependencies]
pytest = "^5.2"
pytest-mock = "^3.5.1"

[build-system]
requires = ["poetry-core>=1.0.0"]
build-backend = "poetry.core.masonry.api"

#[tool.poetry.scripts]
# https://github.com/python-poetry/poetry/blob/cddd6759f707d5a9d4865d07fddb0ff8107670e3/poetry/masonry/builders/editable.py#L27
# SCRIPT_TEMPLATE
# would be pretty sweet if poetry was more flexible so we could point directly to our own script file, OR,
# update SCRIPT_TEMPLATE to include '# PYTHON_ARGCOMPLETE_OK'
#cbinterface = "cbinterface.cli:main"

[tool.black]
line-length = 120<|MERGE_RESOLUTION|>--- conflicted
+++ resolved
@@ -1,10 +1,6 @@
 [tool.poetry]
 name = "cbinterface"
-<<<<<<< HEAD
-version = "2.3.33"
-=======
 version = "2.3.34"
->>>>>>> e2ccab1b
 description = "command line tool for interfacing with multiple carbonblack environments to perform analysis and live response functions"
 authors = ["Sean McFeely <mcfeelynaes@gmail.com>"]
 license = "Apache-2.0"
